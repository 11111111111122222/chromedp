package chromedp

import (
	"context"
	"errors"

	"github.com/knq/chromedp/cdp"
	"github.com/knq/chromedp/cdp/page"
)

// Navigate navigates the current frame.
func Navigate(urlstr string) Action {
	return ActionFunc(func(ctxt context.Context, h cdp.Handler) error {
		frameID, err := page.Navigate(urlstr).Do(ctxt, h)
		if err != nil {
			return err
		}

		return h.SetActive(ctxt, frameID)
	})
}

// NavigationEntries is an action to retrieve the page's navigation history
// entries.
func NavigationEntries(currentIndex *int64, entries *[]*page.NavigationEntry) Action {
	if currentIndex == nil || entries == nil {
		panic("currentIndex and entries cannot be nil")
	}

	return ActionFunc(func(ctxt context.Context, h cdp.Handler) error {
		var err error
		*currentIndex, *entries, err = page.GetNavigationHistory().Do(ctxt, h)
		return err
	})
}

// NavigateToHistoryEntry is an action to navigate to the specified navigation
// entry.
func NavigateToHistoryEntry(entryID int64) Action {
	return page.NavigateToHistoryEntry(entryID)
}

// NavigateBack navigates the current frame backwards in its history.
<<<<<<< HEAD
func NavigateBack() Action {
	return ActionFunc(func(ctxt context.Context, h cdp.Handler) error {
		cur, entries, err := page.GetNavigationHistory().Do(ctxt, h)
		if err != nil {
			return err
		}

		if cur == 0 {
			return errors.New("already on oldest navigation entry")
		}

		return page.NavigateToHistoryEntry(entries[cur-1].ID).Do(ctxt, h)
	})
}

// NavigateForward navigates the current frame forwards in its history.
func NavigateForward() Action {
	return ActionFunc(func(ctxt context.Context, h cdp.Handler) error {
		cur, entries, err := page.GetNavigationHistory().Do(ctxt, h)
		if err != nil {
			return err
		}

		if cur == int64(len(entries)-1) {
			return errors.New("already on newest navigation entry")
		}

		return page.NavigateToHistoryEntry(entries[cur+1].ID).Do(ctxt, h)
	})
=======
func NavigateBack(ctxt context.Context, h cdp.Handler) error {
	cur, entries, err := page.GetNavigationHistory().Do(ctxt, h)
	if err != nil {
		return err
	}

	if cur <= 0 || cur > int64(len(entries)-1) {
		return errors.New("invalid navigation entry")
	}

	return page.NavigateToHistoryEntry(entries[cur-1].ID).Do(ctxt, h)
}

// NavigateForward navigates the current frame forwards in its history.
func NavigateForward(ctxt context.Context, h cdp.Handler) error {
	cur, entries, err := page.GetNavigationHistory().Do(ctxt, h)
	if err != nil {
		return err
	}

	if cur < 0 || cur >= int64(len(entries)-1) {
		return errors.New("invalid navigation entry")
	}

	return page.NavigateToHistoryEntry(entries[cur+1].ID).Do(ctxt, h)
>>>>>>> 05cd03c3
}

// Stop stops all navigation and pending resource retrieval.
func Stop() Action {
	return page.StopLoading()
}

// Reload reloads the current page.
func Reload() Action {
	return page.Reload()
}

// CaptureScreenshot captures takes a full page screenshot.
func CaptureScreenshot(res *[]byte) Action {
	if res == nil {
		panic("res cannot be nil")
	}

	return ActionFunc(func(ctxt context.Context, h cdp.Handler) error {
		var err error
		*res, err = page.CaptureScreenshot().Do(ctxt, h)
		return err
	})
}

// AddOnLoadScript adds a script to evaluate on page load.
func AddOnLoadScript(source string, id *page.ScriptIdentifier) Action {
	if id == nil {
		panic("id cannot be nil")
	}

	return ActionFunc(func(ctxt context.Context, h cdp.Handler) error {
		var err error
		*id, err = page.AddScriptToEvaluateOnLoad(source).Do(ctxt, h)
		return err
	})
}

// RemoveOnLoadScript removes a script to evaluate on page load.
func RemoveOnLoadScript(id page.ScriptIdentifier) Action {
	return page.RemoveScriptToEvaluateOnLoad(id)
}

// Location retrieves the document location.
func Location(urlstr *string) Action {
	if urlstr == nil {
		panic("urlstr cannot be nil")
	}

	return EvaluateAsDevTools(`document.location.toString()`, urlstr)
}

// Title retrieves the document title.
func Title(title *string) Action {
	if title == nil {
		panic("title cannot be nil")
	}

	return EvaluateAsDevTools(`document.title`, title)
}<|MERGE_RESOLUTION|>--- conflicted
+++ resolved
@@ -41,37 +41,6 @@
 }
 
 // NavigateBack navigates the current frame backwards in its history.
-<<<<<<< HEAD
-func NavigateBack() Action {
-	return ActionFunc(func(ctxt context.Context, h cdp.Handler) error {
-		cur, entries, err := page.GetNavigationHistory().Do(ctxt, h)
-		if err != nil {
-			return err
-		}
-
-		if cur == 0 {
-			return errors.New("already on oldest navigation entry")
-		}
-
-		return page.NavigateToHistoryEntry(entries[cur-1].ID).Do(ctxt, h)
-	})
-}
-
-// NavigateForward navigates the current frame forwards in its history.
-func NavigateForward() Action {
-	return ActionFunc(func(ctxt context.Context, h cdp.Handler) error {
-		cur, entries, err := page.GetNavigationHistory().Do(ctxt, h)
-		if err != nil {
-			return err
-		}
-
-		if cur == int64(len(entries)-1) {
-			return errors.New("already on newest navigation entry")
-		}
-
-		return page.NavigateToHistoryEntry(entries[cur+1].ID).Do(ctxt, h)
-	})
-=======
 func NavigateBack(ctxt context.Context, h cdp.Handler) error {
 	cur, entries, err := page.GetNavigationHistory().Do(ctxt, h)
 	if err != nil {
@@ -97,7 +66,6 @@
 	}
 
 	return page.NavigateToHistoryEntry(entries[cur+1].ID).Do(ctxt, h)
->>>>>>> 05cd03c3
 }
 
 // Stop stops all navigation and pending resource retrieval.
